--- conflicted
+++ resolved
@@ -415,7 +415,6 @@
 # First find JUCE
 # TODO: look for juce_core/juce_core.h instead 
 find_path(JUCE_ROOT_DIR 
-<<<<<<< HEAD
     "modules/JUCE Module Format.txt"
     HINTS
         ${PROJECT_SOURCE_DIR}/../
@@ -425,16 +424,6 @@
         ${CMAKE_CURRENT_LIST_DIR}/../JUCE
     DOC 
         "JUCE library directory"
-=======
-	"modules/JUCE Module Format.txt"
-	HINTS
-		"${PROJECT_SOURCE_DIR}/../"
-		"${PROJECT_SOURCE_DIR}/JUCE"
-		"${CMAKE_CURRENT_LIST_DIR}/../../JUCE"
-		"${CMAKE_CURRENT_LIST_DIR}/../JUCE"
-	DOC 
-		"JUCE library directory"
->>>>>>> 30145063
 )
 
 if(NOT EXISTS ${JUCE_ROOT_DIR})
